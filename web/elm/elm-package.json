{
    "version": "0.0.1",
    "summary": "ATC web UI NG",
    "repository": "https://github.com/concourse/atc.git",
    "license": "Apache-2.0",
    "source-directories": [
        "src",
        "tests"
    ],
    "exposed-modules": [],
    "native-modules": true,
    "dependencies": {
        "elm-community/elm-test": "1.0.0 <= v < 2.0.0",
        "elm-community/graph": "1.0.0 <= v < 2.0.0",
        "elm-community/intdict": "1.0.0 <= v < 2.0.0",
        "elm-lang/core": "4.0.0 <= v < 5.0.0",
        "elm-lang/dom": "1.0.0 <= v < 2.0.0",
        "elm-lang/html": "1.0.0 <= v < 2.0.0",
        "elm-lang/websocket": "1.0.0 <= v < 2.0.0",
        "elm-lang/animation-frame": "1.0.0 <= v < 2.0.0",
        "evancz/elm-http": "3.0.0 <= v < 4.0.0",
        "vito/elm-ansi": "8.0.0 <= v < 9.0.0",
<<<<<<< HEAD
        "mgold/elm-date-format": "1.1.4 <= v < 2.0.0",
        "elm-community/json-extra": "1.0.0 <= v < 2.0.0",
        "chendrix/elm-matrix": "3.0.0 <= v < 4.0.0"
=======
        "elm-lang/navigation": "1.0.0 <= v < 2.0.0",
        "mgold/elm-date-format": "1.1.4 <= v < 2.0.0"
>>>>>>> 77ed255f
    },
    "elm-version": "0.17.0 <= v < 0.18.0"
}<|MERGE_RESOLUTION|>--- conflicted
+++ resolved
@@ -10,24 +10,20 @@
     "exposed-modules": [],
     "native-modules": true,
     "dependencies": {
+        "chendrix/elm-matrix": "3.0.0 <= v < 4.0.0",
         "elm-community/elm-test": "1.0.0 <= v < 2.0.0",
         "elm-community/graph": "1.0.0 <= v < 2.0.0",
         "elm-community/intdict": "1.0.0 <= v < 2.0.0",
+        "elm-community/json-extra": "1.0.0 <= v < 2.0.0",
+        "elm-lang/animation-frame": "1.0.0 <= v < 2.0.0",
         "elm-lang/core": "4.0.0 <= v < 5.0.0",
         "elm-lang/dom": "1.0.0 <= v < 2.0.0",
         "elm-lang/html": "1.0.0 <= v < 2.0.0",
+        "elm-lang/navigation": "1.0.0 <= v < 2.0.0",
         "elm-lang/websocket": "1.0.0 <= v < 2.0.0",
-        "elm-lang/animation-frame": "1.0.0 <= v < 2.0.0",
         "evancz/elm-http": "3.0.0 <= v < 4.0.0",
-        "vito/elm-ansi": "8.0.0 <= v < 9.0.0",
-<<<<<<< HEAD
         "mgold/elm-date-format": "1.1.4 <= v < 2.0.0",
-        "elm-community/json-extra": "1.0.0 <= v < 2.0.0",
-        "chendrix/elm-matrix": "3.0.0 <= v < 4.0.0"
-=======
-        "elm-lang/navigation": "1.0.0 <= v < 2.0.0",
-        "mgold/elm-date-format": "1.1.4 <= v < 2.0.0"
->>>>>>> 77ed255f
+        "vito/elm-ansi": "8.0.0 <= v < 9.0.0"
     },
     "elm-version": "0.17.0 <= v < 0.18.0"
 }