var DEBUG = {};

var KEY_HEIGHT = 20;
var KEY_SPACING = 10;
var RANK_GROUP_SPACING = 50;
var NODE_PADDING = 5;

function Graph() {
  this._nodes = {};
  this._edges = [];
};

Graph.prototype.setNode = function(id, value) {
  this._nodes[id] = value;
};

Graph.prototype.removeNode = function(id) {
  var node = this._nodes[id];

  for (var i in node._inEdges) {
    var edge = node._inEdges[i];
    var sourceNode = edge.source.node;
    var idx = sourceNode._outEdges.indexOf(edge);
    sourceNode._outEdges.splice(idx, 1);

    var graphIdx = this._edges.indexOf(edge);
    this._edges.splice(graphIdx, 1);
  }

  for (var i in node._outEdges) {
    var edge = node._outEdges[i];
    var targetNode = edge.target.node;
    var idx = targetNode._inEdges.indexOf(edge);
    targetNode._inEdges.splice(idx, 1);

    var graphIdx = this._edges.indexOf(edge);
    this._edges.splice(graphIdx, 1);
  }

  delete this._nodes[id];
}

Graph.prototype.addEdge = function(sourceId, targetId, key, customData) {
  var source = this._nodes[sourceId];
  if (source === undefined) {
    throw "source node does not exist: " + sourceId;
  }

  var target = this._nodes[targetId];
  if (target === undefined) {
    throw "target node does not exist: " + targetId;
  }

  for (var i in target._inEdges) {
    if (target._inEdges[i].source.node.id == source.id) {
      // edge already exists; skip
      return;
    }
  }

  if (source._edgeKeys.indexOf(key) == -1) {
    source._edgeKeys.push(key);
  }

  if (target._edgeKeys.indexOf(key) == -1) {
    target._edgeKeys.push(key);
  }

  var edgeSource = source._edgeSources[key];
  if (!edgeSource) {
    edgeSource = new EdgeSource(source, key);
    source._edgeSources[key] = edgeSource;
  }

  var edgeTarget = target._edgeTargets[key];
  if (!edgeTarget) {
    edgeTarget = new EdgeTarget(target, key);
    target._edgeTargets[key] = edgeTarget;
  }

  var edge = new Edge(edgeSource, edgeTarget, key, customData);
  target._inEdges.push(edge);
  source._outEdges.push(edge);
  this._edges.push(edge);
}

Graph.prototype.removeEdge = function(edge) {
  var inIdx = edge.target.node._inEdges.indexOf(edge);
  edge.target.node._inEdges.splice(inIdx, 1);

  var outIdx = edge.source.node._outEdges.indexOf(edge);
  edge.source.node._outEdges.splice(outIdx, 1);

  var graphIdx = this._edges.indexOf(edge);
  this._edges.splice(graphIdx, 1);
}

Graph.prototype.node = function(id) {
  return this._nodes[id];
};

Graph.prototype.nodes = function() {
  var nodes = [];

  for (var id in this._nodes) {
    nodes.push(this._nodes[id]);
  }

  return nodes;
};

Graph.prototype.edges = function() {
  return this._edges;
};

Graph.prototype.layout = function() {
  var rankGroups = [];

  for (var i in this._nodes) {
    var node = this._nodes[i];

    var rankGroupIdx = node.rank();
    var rankGroup = rankGroups[rankGroupIdx];
    if (!rankGroup) {
      rankGroup = new RankGroup(rankGroupIdx);
      rankGroups[rankGroupIdx] = rankGroup;
    }

    rankGroup.nodes.push(node);
  }

  for (var i in this._nodes) {
    var node = this._nodes[i];

    var rankGroup = node.rank();

    var rankGroupOffset = 0;
    for (var c in rankGroups) {
      if (c < rankGroup) {
        rankGroupOffset += rankGroups[c].width() + RANK_GROUP_SPACING;
      }
    }

    node._position.x = rankGroupOffset + ((rankGroups[rankGroup].width() - node.width()) / 2);

    node._edgeKeys.sort(function(a, b) {
      var targetA = node._edgeTargets[a];
      var targetB = node._edgeTargets[b];
      if (targetA && !targetB) {
        return -1;
      } else if (!targetA && targetB) {
        return 1;
      }

      if (targetA && targetB) {
        var introRankA = targetA.rankOfFirstAppearance();
        var introRankB = targetB.rankOfFirstAppearance();
        if(introRankA < introRankB) {
          return -1;
        } else if (introRankA > introRankB) {
          return 1;
        }
      }

      var sourceA = node._edgeSources[a];
      var sourceB = node._edgeSources[b];
      if (sourceA && !sourceB) {
        return -1;
      } else if (!sourceA && sourceB) {
        return 1;
      }

      return compareNames(a, b);
    });
  }

  // first pass: initial rough sorting and layout
  // second pass: detangle now that we know downstream positioning
  for (var repeat = 0; repeat < 2; repeat++) {
    for (var c in rankGroups) {
      rankGroups[c].sortNodes();
      rankGroups[c].layout();
    }
  }

<<<<<<< HEAD
  for (var c in rankGroups) {
    rankGroups[c].groupByAlignment();
    rankGroups[c].layout();
=======
  if (window.location.hash != "#untug") {
    var anyChanged = true;
    while (anyChanged) {
      anyChanged = false;
      for (var c in rankGroups) {
        if (rankGroups[c].tug()) {
          anyChanged = true;
        }
      }
    }
>>>>>>> 1ee1c488
  }

  // for (var repeat = 0; repeat < 11; repeat++) {
  // for (var c in rankGroups) {
  //   if (rankGroups[c].tug()) {
  //     // for (var backwards = c - 1; backwards >= 0; backwards--) {
  //     //   rankGroups[backwards].tug();
  //     // }

  //     anyChanged = true;
  //   }
  // }
  // }

  // var anyChanged = true;
  // var iterations = 0;
  // while (anyChanged) {
  //   anyChanged = false;
  //   for (var c in rankGroups) {
  //     if (rankGroups[c].fixStragglers()) {
  //       anyChanged = true;
  //     }
  //   }

  //   iterations++;

  //   if (iterations == 30) {
  //     alert("bollocks");
  //     break;
  //   }
  // }

//     for (var c in rankGroups) {
//       if (rankGroups[c].fillGaps()) {
//         anyChanged = true;
//       }
//     }
}

Graph.prototype.computeRanks = function() {
  var forwardNodes = {};

  for (var n in this._nodes) {
    var node = this._nodes[n];

    if (node._inEdges.length == 0) {
      node._cachedRank = 0;
      forwardNodes[node.id] = node;
    }
  }

  var bottomNodes = {};

  // walk over all nodes from left to right and determine their rank
  while (!objectIsEmpty(forwardNodes)) {
    var nextNodes = {};

    for (var n in forwardNodes) {
      var node = forwardNodes[n];

      if (node._outEdges.length == 0) {
        bottomNodes[node.id] = node;
      }

      for (var e in node._outEdges) {
        var nextNode = node._outEdges[e].target.node;

        // careful: two edges may go to the same node but be from different
        // ranks, so always destination nodes as far to the right as possible
        nextNode._cachedRank = Math.max(nextNode._cachedRank, node._cachedRank + 1);

        nextNodes[nextNode.id] = nextNode;
      }
    }

    forwardNodes = nextNodes;
  }

  var backwardNodes = bottomNodes;

  // walk over all nodes from right to left and bring upstream nodes as far
  // to the right as possible, so that edges aren't passing through ranks
  while (!objectIsEmpty(backwardNodes)) {
    var prevNodes = {};

    for (var n in backwardNodes) {
      var node = backwardNodes[n];

      // for all upstream nodes, determine latest possible rank group by
      // taking the minimum rank of all downstream nodes and placing it in the
      // rank immediately preceding it
      for (var e in node._inEdges) {
        var prevNode = node._inEdges[e].source.node;

        var latestRank = prevNode.latestPossibleRank();
        if (latestRank !== undefined) {
          prevNode._cachedRank = latestRank;
        }

        prevNodes[prevNode.id] = prevNode;
      }
    }

    backwardNodes = prevNodes;
  }
};

Graph.prototype.collapseEquivalentNodes = function() {
  var nodesByRank = [];

  for (var n in this._nodes) {
    var node = this._nodes[n];

    var byRank = nodesByRank[node.rank()];
    if (byRank === undefined) {
      byRank = {};
      nodesByRank[node.rank()] = byRank;
    }

    if (node.equivalentBy === undefined) {
      continue;
    }

    byEqv = byRank[node.equivalentBy];
    if (byEqv === undefined) {
      byEqv = [];
      byRank[node.equivalentBy] = byEqv;
    }

    byEqv.push(node);
  }

  for (var r in nodesByRank) {
    var byEqv = nodesByRank[r];
    for (var e in byEqv) {
      var nodes = byEqv[e];
      if (nodes.length == 1) {
        continue;
      }

      var chosenOne = nodes[0];
      for (var i = 1; i < nodes.length; i++) {
        var loser = nodes[i];

        for (var ie in loser._inEdges) {
          var edge = loser._inEdges[ie];
          this.addEdge(edge.source.node.id, chosenOne.id, edge.key, edge.customData);
        }

        for (var oe in loser._outEdges) {
          var edge = loser._outEdges[oe];
          this.addEdge(chosenOne.id, edge.target.node.id, edge.key, edge.customData);
        }

        this.removeNode(loser.id);
      }
    }
  }
}

Graph.prototype.addSpacingNodes = function() {
  var edgesToRemove = [];
  for (var e in this._edges) {
    var edge = this._edges[e];
    var delta = edge.target.node.rank() - edge.source.node.rank();
    if (delta > 1) {
      var upstreamNode = edge.source.node;
      var downstreamNode = edge.target.node;

      var repeatedNode;
      var initialCustomData;
      var finalCustomData;
      if (edge.source.node.repeatable) {
        repeatedNode = upstreamNode;
        initialCustomData = null;
        finalCustomData = edge.customData;
      } else {
        repeatedNode = downstreamNode;
        initialCustomData = edge.customData;
        finalCustomData = null;
      }

      for (var i = 0; i < (delta - 1); i++) {
        var spacerID = edge.id() + "-spacing-" + i;

        var spacingNode = this.node(spacerID);
        if (!spacingNode) {
          spacingNode = repeatedNode.copy();
          spacingNode.id = spacerID;
          spacingNode._cachedRank = upstreamNode.rank() + 1;
          this.setNode(spacingNode.id, spacingNode);
        }

        currentCustomData = (i == 0 ? initialCustomData : null)
        this.addEdge(upstreamNode.id, spacingNode.id, edge.key, currentCustomData);

        upstreamNode = spacingNode;
      }

      this.addEdge(upstreamNode.id, edge.target.node.id, edge.key, finalCustomData);

      edgesToRemove.push(edge);
    }
  }

  for (var e in edgesToRemove) {
    this.removeEdge(edgesToRemove[e]);
  }
}

function Ordering() {
  this.spaces = [];
}

Ordering.prototype.fill = function(pos, len) {
  for (var i = pos; i < pos + len; i++) {
    this.spaces[i] = true;
  }
}

Ordering.prototype.free = function(pos, len) {
  for (var i = pos; i < pos + len; i++) {
    this.spaces[i] = false;
  }
}

Ordering.prototype.isFree = function(pos, len) {
  for (var i = pos; i < pos + len; i++) {
    if (this.spaces[i]) {
      return false;
    }
  }

  return true;
}

function RankGroup(idx) {
  this.index = idx;
  this.nodes = [];

  this.ordering = new Ordering();
}

function shuffle (array) {
  var i = 0
    , j = 0
    , temp = null

  for (i = array.length - 1; i > 0; i -= 1) {
    j = Math.floor(Math.random() * (i + 1))
    temp = array[i]
    array[i] = array[j]
    array[j] = temp
  }
}

RankGroup.prototype.sortNodes = function() {
  // shuffle(this.nodes);

  this.nodes.sort(function(a, b) {
    var compare;

    if (a._inEdges.length && b._inEdges.length) {
      // position nodes closer to their upstream sources
      var compare = a.highestUpstreamSource() - b.highestUpstreamSource();
      if (compare != 0) {
        return compare;
      }
    }

    if (a._outEdges.length && b._outEdges.length) {
      // position nodes closer to their downstream targets
      var compare = a.highestDownstreamTarget() - b.highestDownstreamTarget();
      if (compare != 0) {
        return compare;
      }
    }

    if (a._inEdges.length && b._outEdges.length) {
      // position nodes closer to their sources than others that are just
      // closer to their destinations
      var compare = a.highestUpstreamSource() - b.highestDownstreamTarget();
      if (compare != 0) {
        return compare;
      }
    }

    if (a._outEdges.length && b._inEdges.length) {
      // position nodes closer to their sources than others that are just
      // closer to their destinations
      var compare = a.highestDownstreamTarget() - b.highestUpstreamSource();
      if (compare != 0) {
        return compare;
      }
    }

    // place nodes that threaded through upstream nodes higher
    var aPassedThrough = a.passedThroughAnyPreviousNode();
    var bPassedThrough = b.passedThroughAnyPreviousNode();
    if (aPassedThrough && !bPassedThrough) {
      return -1;
    }

    // place nodes that thread through downstream nodes higher
    var aPassesThrough = a.passesThroughAnyNextNode();
    var bPassesThrough = b.passesThroughAnyNextNode();
    if (aPassesThrough && !bPassesThrough) {
      return -1;
    }

    // place nodes with more out edges higher
    var byOutEdges = b._outEdges.length - a._outEdges.length;
    if (byOutEdges != 0) {
      return byOutEdges;
    }

    if (!aPassesThrough && bPassesThrough) {
      return 1;
    }

    // both are of equivalent; compare names so it's at least deterministic

    a.debugMarked = true; // to aid in debugging (adds .marked css class)
    b.debugMarked = true;

    return compareNames(a.name, b.name);
  });
}

Node.prototype.debug = function() {
  return this.groupAlignment();
}

RankGroup.prototype.groupByAlignment = function() {
  var byAlignment = [];

  this.nodes.forEach(function(node) {
    var alignment = node.groupAlignment();
    if (byAlignment[alignment] === undefined) {
      byAlignment[alignment] = [];
    }

    byAlignment[alignment].push(node);

    if (DEBUG[node.id]) {
      console.log("alignment", alignment, byAlignment);
    }
  });

  var newNodes = [];
  for (var a in byAlignment) {
    var group = byAlignment[a];
    if (group === undefined) {
      continue;
    }

    newNodes.push.apply(newNodes, group);
  }

  this.nodes = newNodes;
};


RankGroup.prototype.mark = function() {
  for (var i in this.nodes) {
    this.nodes[i].rankGroupMarked = true;
  }
}

RankGroup.prototype.width = function() {
  var width = 0;

  for (var i in this.nodes) {
    width = Math.max(width, this.nodes[i].width())
  }

  return width;
}

RankGroup.prototype.layout = function() {
  var rollingKeyOffset = 0;

  this.ordering = new Ordering();

  for (var i in this.nodes) {
    var node = this.nodes[i];

    node._keyOffset = rollingKeyOffset;

    this.ordering.fill(rollingKeyOffset, node._edgeKeys.length);

    rollingKeyOffset += Math.max(node._edgeKeys.length, 1);
  }
}

RankGroup.prototype.tug = function() {
  var changed = false;

  for (var i = this.nodes.length - 1; i >= 0; i--) {
    var node = this.nodes[i];

    var align = node.inAlignment();
    if (align !== undefined && node._keyOffset < align && this.ordering.isFree(align, node._edgeKeys.length)) {
      this.ordering.free(node._keyOffset, node._edgeKeys.length);
      node._keyOffset = align;
      this.ordering.fill(node._keyOffset, node._edgeKeys.length);
      changed = true;
<<<<<<< HEAD
    }
  }

  this.syncNodeOrder();

  return changed;
};

RankGroup.prototype.syncNodeOrder = function() {
  this.nodes.sort(function(a, b) {
    return a._keyOffset - b._keyOffset;
  });
};

RankGroup.prototype.fixStragglers = function() {
  var changed = false;

  this.setOrdering();

  for (var i = 0; i < this.nodes.length; i++) {
    var node = this.nodes[i];

    var inAlign = node.inAlignment();
    var outAlign = node.outAlignment();

    var alignments = [];
    if (inAlign !== undefined) {
      alignments.push(inAlign);
    }

    if (outAlign !== undefined) {
      alignments.push(outAlign);
    }

    if (alignments.length === 0) {
      continue;
    }

    alignments.sort(function(a, b) {
      // i hate javascript
      return a - b;
    });

    var aligned = false;
    for (var a in alignments) {
      var align = alignments[a];
      if (align === node._keyOffset) {
        aligned = true;
        break;
      }

      if (this.moveTo(align, node)) {
        aligned = true;
        changed = true;
        break;
      }
    }

    if (!aligned) {
      for (var a in alignments) {
        var align = alignments[a];
        if (this.moveCloseTo(align, node)) {
          changed = true;
          break;
        }
      }
    }
  }

  this.syncNodeOrder();

  return changed;
};

RankGroup.prototype.moveCloseTo = function(align, node) {
  if (this.moveTo(align, node)) {
    return true;
  } else if (align === node._keyOffset) {
    return false;
  } else {
    return this.moveCloseTo(align + 1, node);
  }
}

RankGroup.prototype.moveTo = function(align, node) {
  if (this.ordering.isFree(align, node._edgeKeys.length)) {
    this.ordering.free(node._keyOffset, node._edgeKeys.length);
    node._keyOffset = align;
    this.ordering.fill(node._keyOffset, node._edgeKeys.length);
    return true;
  }

  return false;
};

RankGroup.prototype.tug = function() {
  var changed = false;

  for (var i = 0; i < this.nodes.length; i++) {
    var node = this.nodes[i];

    var align = node.groupAlignment();
    if (align <= node._keyOffset) {
      continue;
    }

    var delta = align - node._keyOffset;

    node._keyOffset += delta;

    var previousNode = node;
    for (var j = i + 1; j < this.nodes.length; j++) {
      var shiftNode = this.nodes[j];

      var previousBottom = previousNode._keyOffset + previousNode._edgeKeys.length;

      if (shiftNode._keyOffset < previousBottom) {
        shiftNode._keyOffset = previousBottom;
      }

      previousNode = shiftNode;
    }

    changed = true;
  }
=======
    } else {
      align = node.outAlignment();
      if (align !== undefined && node._keyOffset < align && this.ordering.isFree(align, node._edgeKeys.length)) {
        this.ordering.free(node._keyOffset, node._edgeKeys.length);
        node._keyOffset = align;
        this.ordering.fill(node._keyOffset, node._edgeKeys.length);
        changed = true;
      }
    }
  }

  this.nodes.sort(function(a, b) {
    return a._keyOffset - b._keyOffset;
  });
>>>>>>> 1ee1c488

  return changed;
}

function Node(opts) {
  // Graph node ID
  this.id = opts.id;
  this.name = opts.name;
  this.class = opts.class;
  this.status = opts.status;
  this.repeatable = opts.repeatable;
  this.key = opts.key;
  this.url = opts.url;
  this.svg = opts.svg;
  this.equivalentBy = opts.equivalentBy;

  // DOM element
  this.label = undefined;

  // [EdgeTarget]
  this._edgeTargets = {};

  // [EdgeSource]
  this._edgeSources = {};

  this._edgeKeys = [];
  this._inEdges = [];
  this._outEdges = [];

  this._cachedRank = -1;
  this._cachedWidth = 0;

  this._keyOffset = 0;

  // position (determined by graph.layout())
  this._position = {
    x: 0,
    y: 0
  };
};

Node.prototype.copy = function() {
  return new Node({
    id: this.id,
    name: this.name,
    class: this.class,
    status: this.status,
    repeatable: this.repeatable,
    key: this.key,
    url: this.url,
    svg: this.svg,
    equivalentBy: this.equivalentBy
  });
};

Node.prototype.width = function() {
  if (this._cachedWidth == 0) {
    var id = this.id;

    var svgNode = this.svg.selectAll("g.node").filter(function(node) {
      return node.id == id;
    })

    var textNode = svgNode.select("text").node();

    if (textNode) {
      this._cachedWidth = textNode.getBBox().width;
    } else {
      return 0;
    }
  }

  return this._cachedWidth + (NODE_PADDING * 2);
}

Node.prototype.height = function() {
  var keys = Math.max(this._edgeKeys.length, 1);
  return (KEY_HEIGHT * keys) + (KEY_SPACING * (keys - 1));
}

Node.prototype.position = function() {
  return {
    x: this._position.x,
    y: (KEY_HEIGHT + KEY_SPACING) * this._keyOffset
  }
}

/* spacing required for firefox to not clip ripple border animation */
Node.prototype.animationRadius = function() {
  if (this.class.search('job') > -1) {
    return 70
  }

  return 0
}

Node.prototype.rank = function() {
  return this._cachedRank;
}

Node.prototype.latestPossibleRank = function() {
  var latestRank;

  for (var o in this._outEdges) {
    var prevTargetNode = this._outEdges[o].target.node;
    var targetPrecedingRank = prevTargetNode.rank() - 1;

    if (latestRank === undefined) {
      latestRank = targetPrecedingRank;
    } else {
      latestRank = Math.min(latestRank, targetPrecedingRank);
    }
  }

  return latestRank;
}

Node.prototype.dependsOn = function(node, stack) {
  for (var i in this._inEdges) {
    var source = this._inEdges[i].source.node;

    if (source == node) {
      return true;
    }

    if (stack.indexOf(this) != -1) {
      continue;
    }

    stack.push(this)

    if (source.dependsOn(node, stack)) {
      return true;
    }
  }

  return false;
}

Node.prototype.highestUpstreamSource = function() {
  var minY;

  var y;
  for (var e in this._inEdges) {
    y = this._inEdges[e].source.effectiveKeyOffset();

    if (minY === undefined || y < minY) {
      minY = y;
    }
  }

  return minY;
};

Node.prototype.highestDownstreamTarget = function() {
  var minY;

  var y;
  for (var e in this._outEdges) {
    y = this._outEdges[e].target.effectiveKeyOffset();

    if (minY === undefined || y < minY) {
      minY = y;
    }
  }

  return minY;
};

Node.prototype.groupAlignment = function() {
  // if (this._inEdges.length === 0 && this._outEdges.length === 1) { // TODO: 1 bit is sketchy
  //   return this._outEdges[0].target.node.groupAlignment();
  // }

  // if (this._inEdges.length === 1 && this._outEdges.length === 0) { // TODO: 1 bit is sketchy
  //   return this._inEdges[0].source.node.groupAlignment();
  // }

  var inAlign = this.inGroupAlignment();
  var outAlign = this.outGroupAlignment();

  if (inAlign === undefined && outAlign === undefined) {
    return this._keyOffset;
  }

  if (inAlign === undefined) {
    return outAlign;
  }

  if (outAlign === undefined) {
    return inAlign;
  }

  return Math.max(inAlign, outAlign);
};

Node.prototype.inGroupAlignment = function() {
  return this.edgeGroupAlignment("_inEdges", "source", "_outEdges", "target");
};

Node.prototype.outGroupAlignment = function() {
  return this.edgeGroupAlignment("_outEdges", "target", "_inEdges", "source");
}

Node.prototype.inAlignment = function() {
  var minAlignment;

<<<<<<< HEAD
Node.prototype.edgeGroupAlignment = function(direction, end, oppositeDirection, oppositeEnd) {
  // the lowest node out of the highest node of each rank following the edges

  var highestNodeAtRank, nodeInterestingness;

  for (var e in this[direction]) {
    var edge = this[direction][e];
    var node = edge[end].node;

    var interestingness = 0;

    // if (node._edgeKeys.length > 1) {
    //   // going to a node with more than one key
    //   interestingness++;
    // }

    if (node[direction].length > 0) {
      // going to a node that connects to other nodes
      interestingness++;
    }

    if (interestingness !== undefined && interestingness < nodeInterestingness) {
      // boring; don't align with it
      continue;
    }

    if (highestNodeAtRank === undefined || interestingness > nodeInterestingness || node._keyOffset < highestNodeAtRank._keyOffset) {
      highestNodeAtRank = node;
      nodeInterestingness = interestingness;
    }
  }

  if (highestNodeAtRank === undefined) {
    return undefined;
  }

  // TODO: this seems fishy
  var recurse = highestNodeAtRank.edgeGroupAlignment(direction, end, oppositeDirection, oppositeEnd);
  if (recurse === undefined) {
    if (this[oppositeDirection].length === 0) {
      return highestNodeAtRank._keyOffset;
    } else {
      return Math.max(this._keyOffset, highestNodeAtRank._keyOffset);
    }
  }

  if (this[oppositeDirection].length === 0) {
    return recurse;
  } else {
    return Math.max(this._keyOffset, recurse);
  }
}

Node.prototype.edgeAlignment = function(direction, end) {
  var minAlignment, alignmentInterestingness;

  for (var e in this[direction]) {
    var edge = this[direction][e];
    var alignment = edge[end].effectiveKeyOffset() - this._edgeKeys.indexOf(edge.key);

    var interestingness = 0;

    if (edge[end].node._edgeKeys.length > 1) {
      // going to a node with more than one key
      interestingness++;
=======
  for (var e in this._inEdges) {
    var edge = this._inEdges[e];
    var offset = edge.source.effectiveKeyOffset();
    if (minAlignment === undefined || offset < minAlignment) {
      minAlignment = offset - this._edgeKeys.indexOf(edge.key);
>>>>>>> 1ee1c488
    }
  }

  return minAlignment;
};

Node.prototype.outAlignment = function() {
  var minAlignment;

  for (var e in this._outEdges) {
    var edge = this._outEdges[e];
    var offset = edge.target.effectiveKeyOffset();
    if (minAlignment === undefined || offset < minAlignment) {
      minAlignment = offset - this._edgeKeys.indexOf(edge.key);
    }
  }

  return minAlignment;
};

Node.prototype.passedThroughAnyPreviousNode = function() {
  for (var e in this._inEdges) {
    var edge = this._inEdges[e];
    if (edge.key in edge.source.node._edgeTargets) {
      return true;
    }
  }

  return false;
};

Node.prototype.passesThroughAnyNextNode = function() {
  for (var e in this._outEdges) {
    var edge = this._outEdges[e];
    if (edge.key in edge.target.node._edgeSources) {
      return true;
    }
  }

  return false;
};

function Edge(source, target, key, customData) {
  this.source = source;
  this.target = target;
  this.key = key;
  this.customData = customData;
}

Edge.prototype.id = function() {
  return this.source.id() + "-to-" + this.target.id();
}

Edge.prototype.bezierPoints = function() {
  var sourcePosition = this.source.position();
  var targetPosition = this.target.position();

  var curvature = 0.5;
  var point2, point3;

  if (sourcePosition.x > targetPosition.x) {
    var belowSourceNode = this.source.node.position().y + this.source.node.height(),
        belowTargetNode = this.target.node.position().y + this.target.node.height();

    point2 = {
      x: sourcePosition.x + 100,
      y: belowSourceNode + 100
    }

    point3 = {
      x: targetPosition.x - 100,
      y: belowTargetNode + 100
    }
  } else {
    var xi = d3.interpolateNumber(sourcePosition.x, targetPosition.x);

    point2 = {
      x: xi(curvature),
      y: sourcePosition.y
    }

    point3 = {
      x: xi(1 - curvature),
      y: targetPosition.y
    }
  }

  var points = [sourcePosition, point2, point3, targetPosition]
  return points
}

Edge.prototype.path = function() {
  points = this.bezierPoints()
  return "M" + points[0].x + "," + points[0].y
       + " C" + points[1].x + "," + points[1].y
       + " " + points[2].x + "," + points[2].y
       + " " + points[3].x + "," + points[3].y;
}

function bezierInterpolate(points, fraction) {
  q = d3.interpolate(points.slice(0, 3), points.slice(1, 4))(fraction)
  r = d3.interpolate(q.slice(0, 2), q.slice(1, 3))(fraction)
  b = d3.interpolate(r[0], r[1])(fraction)
  return b
}

function EdgeSource(node, key) {
  // Node
  this.node = node;

  // Key
  this.key = key;
};

EdgeSource.prototype.width = function() {
  return 0;
}

EdgeSource.prototype.height = function() {
  return 0;
}

EdgeSource.prototype.effectiveKeyOffset = function() {
  return this.node._keyOffset + this.node._edgeKeys.indexOf(this.key);
}

EdgeSource.prototype.id = function() {
  return this.node.id + "-" + this.key + "-source";
}

EdgeSource.prototype.position = function() {
  return {
    x: this.node.position().x + this.node.width(),
    y: (KEY_HEIGHT / 2) + this.effectiveKeyOffset() * (KEY_HEIGHT + KEY_SPACING)
  }
};

function EdgeTarget(node, key) {
  // Node
  this.node = node;

  // Key
  this.key = key;
};

EdgeTarget.prototype.width = function() {
  return 0;
}

EdgeTarget.prototype.height = function() {
  return 0;
}

EdgeTarget.prototype.effectiveKeyOffset = function() {
  return this.node._keyOffset + this.node._edgeKeys.indexOf(this.key);
}

EdgeTarget.prototype.rankOfFirstAppearance = function() {
  if (this._rankOfFirstAppearance !== undefined) {
    return this._rankOfFirstAppearance;
  }

  var inEdges = this.node._inEdges;
  var rank = Infinity;
  for (var i in inEdges) {
    var inEdge = inEdges[i];

    if (inEdge.source.key == this.key) {
      var upstreamNodeInEdges = inEdge.source.node._inEdges;

      if (upstreamNodeInEdges.length == 0) {
        rank = inEdge.source.node.rank();
        break;
      }

      var foundUpstreamInEdge = false;
      for (var j in upstreamNodeInEdges) {
        var upstreamEdge = upstreamNodeInEdges[j];

        if (upstreamEdge.target.key == this.key) {
          foundUpstreamInEdge = true;

          var upstreamRank = upstreamEdge.target.rankOfFirstAppearance()

          if (upstreamRank < rank) {
            rank = upstreamRank;
          }
        }
      }

      if (!foundUpstreamInEdge) {
        rank = inEdge.source.node.rank();
        break;
      }
    }
  }

  this._rankOfFirstAppearance = rank;

  return rank;
}

EdgeTarget.prototype.id = function() {
  return this.node.id + "-" + this.key + "-target";
}

EdgeTarget.prototype.position = function() {
  return {
    x: this.node.position().x,
    y: (KEY_HEIGHT / 2) + this.effectiveKeyOffset() * (KEY_HEIGHT + KEY_SPACING)
  }
};

function compareNames(a, b) {
  var byLength = a.length - b.length;
  if (byLength != 0) {
    // place shorter names higher. pretty arbitrary but looks better.
    return byLength;
  }

  return a.localeCompare(b);
}<|MERGE_RESOLUTION|>--- conflicted
+++ resolved
@@ -183,22 +183,9 @@
     }
   }
 
-<<<<<<< HEAD
   for (var c in rankGroups) {
     rankGroups[c].groupByAlignment();
     rankGroups[c].layout();
-=======
-  if (window.location.hash != "#untug") {
-    var anyChanged = true;
-    while (anyChanged) {
-      anyChanged = false;
-      for (var c in rankGroups) {
-        if (rankGroups[c].tug()) {
-          anyChanged = true;
-        }
-      }
-    }
->>>>>>> 1ee1c488
   }
 
   // for (var repeat = 0; repeat < 11; repeat++) {
@@ -606,7 +593,6 @@
       node._keyOffset = align;
       this.ordering.fill(node._keyOffset, node._edgeKeys.length);
       changed = true;
-<<<<<<< HEAD
     }
   }
 
@@ -732,22 +718,6 @@
 
     changed = true;
   }
-=======
-    } else {
-      align = node.outAlignment();
-      if (align !== undefined && node._keyOffset < align && this.ordering.isFree(align, node._edgeKeys.length)) {
-        this.ordering.free(node._keyOffset, node._edgeKeys.length);
-        node._keyOffset = align;
-        this.ordering.fill(node._keyOffset, node._edgeKeys.length);
-        changed = true;
-      }
-    }
-  }
-
-  this.nodes.sort(function(a, b) {
-    return a._keyOffset - b._keyOffset;
-  });
->>>>>>> 1ee1c488
 
   return changed;
 }
@@ -955,7 +925,6 @@
 Node.prototype.inAlignment = function() {
   var minAlignment;
 
-<<<<<<< HEAD
 Node.prototype.edgeGroupAlignment = function(direction, end, oppositeDirection, oppositeEnd) {
   // the lowest node out of the highest node of each rank following the edges
 
@@ -1021,13 +990,6 @@
     if (edge[end].node._edgeKeys.length > 1) {
       // going to a node with more than one key
       interestingness++;
-=======
-  for (var e in this._inEdges) {
-    var edge = this._inEdges[e];
-    var offset = edge.source.effectiveKeyOffset();
-    if (minAlignment === undefined || offset < minAlignment) {
-      minAlignment = offset - this._edgeKeys.indexOf(edge.key);
->>>>>>> 1ee1c488
     }
   }
 
