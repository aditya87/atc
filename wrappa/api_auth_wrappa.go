package wrappa

import (
	"github.com/concourse/atc"
	"github.com/concourse/atc/auth"
	"github.com/tedsuo/rata"
)

type APIAuthWrappa struct {
	Validator auth.Validator
}

func NewAPIAuthWrappa(
	validator auth.Validator,
) *APIAuthWrappa {
	return &APIAuthWrappa{
		Validator: validator,
	}
}

func (wrappa *APIAuthWrappa) Wrap(handlers rata.Handlers) rata.Handlers {
	wrapped := rata.Handlers{}

	rejector := auth.UnauthorizedRejector{}

	for name, handler := range handlers {
		newHandler := handler

		switch name {
		// authenticated
		case atc.GetAuthToken,
			atc.AbortBuild,
			atc.CreateBuild,
			atc.CreatePipe,
			atc.DeletePipeline,
			atc.DisableResourceVersion,
			atc.EnableResourceVersion,
			atc.GetConfig,
			atc.GetContainer,
			atc.HijackContainer,
			atc.ListContainers,
			atc.ListJobInputs,
			atc.ListWorkers,
			atc.OrderPipelines,
			atc.PauseJob,
			atc.PausePipeline,
			atc.PauseResource,
			atc.ReadPipe,
			atc.RegisterWorker,
			atc.SaveConfig,
			atc.SetLogLevel,
			atc.UnpauseJob,
			atc.UnpausePipeline,
			atc.UnpauseResource,
			atc.WritePipe,
			atc.ListVolumes,
			atc.GetVersionsDB,
			atc.CreateJobBuild:
			newHandler = auth.CheckAuthHandler(handler, rejector)

		// unauthenticated
		case atc.ListAuthMethods,
			atc.BuildEvents,
			atc.DownloadCLI,
			atc.GetBuild,
			atc.GetJobBuild,
			atc.BuildResources,
			atc.GetJob,
			atc.GetLogLevel,
			atc.ListBuilds,
			atc.ListBuildsWithVersionAsInput,
			atc.ListBuildsWithVersionAsOutput,
			atc.ListJobBuilds,
			atc.ListJobs,
			atc.ListPipelines,
			atc.GetPipeline,
			atc.ListResources,
<<<<<<< HEAD
			atc.ListResourceVersions,
			atc.GetBuildPlan:
=======
			atc.GetResource,
			atc.ListResourceVersions:
>>>>>>> 1be96c71

		// think about it!
		default:
			panic("you missed a spot")
		}

		newHandler = auth.WrapHandler(newHandler, wrappa.Validator)

		wrapped[name] = newHandler
	}

	return wrapped
}<|MERGE_RESOLUTION|>--- conflicted
+++ resolved
@@ -75,13 +75,9 @@
 			atc.ListPipelines,
 			atc.GetPipeline,
 			atc.ListResources,
-<<<<<<< HEAD
-			atc.ListResourceVersions,
-			atc.GetBuildPlan:
-=======
+			atc.GetBuildPlan,
 			atc.GetResource,
 			atc.ListResourceVersions:
->>>>>>> 1be96c71
 
 		// think about it!
 		default:
